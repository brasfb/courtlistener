--- conflicted
+++ resolved
@@ -1,12 +1,7 @@
-<<<<<<< HEAD
-1.0.39
-
-1.0.39 - Update eyecite and reporters_db
-=======
 1.0.40
 
 1.0.40 - Add waffle
->>>>>>> 0d0f3d4b
+1.0.39 - Update eyecite and reporters_db
 1.0.38 - Add hCaptcha
 1.0.37 - Upgrade juriscraper
 1.0.36 - Numerous package tweaks
