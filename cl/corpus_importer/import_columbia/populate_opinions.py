--- conflicted
+++ resolved
@@ -225,13 +225,9 @@
         if opinion_info['author'] is None:
             author = None
         else:
-<<<<<<< HEAD
-            author = find_person(opinion_info['author'], item['court_id'], case_date=panel_date)
-        converted_text = convert_columbia_html(opinion_info['opinion'])
-=======
             author = find_person(opinion_info['author'], item['court_id'],
                                  case_date=panel_date)
->>>>>>> 662b1542
+        converted_text = convert_columbia_html(opinion_info['opinion'])
         opinion = Opinion(
             author=author,
             per_curiam=opinion_info['per_curiam'],
