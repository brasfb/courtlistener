from datetime import timedelta
from unittest import mock

import time_machine
from django.contrib.auth.hashers import make_password
from django.contrib.auth.models import User
from django.core import mail
from django.core.management import call_command
from django.test import Client, override_settings
from django.urls import reverse
from django.utils.timezone import now
from rest_framework.status import (
    HTTP_200_OK,
    HTTP_201_CREATED,
    HTTP_204_NO_CONTENT,
    HTTP_404_NOT_FOUND,
)
from selenium.webdriver.common.by import By
from timeout_decorator import timeout_decorator

from cl.alerts.factories import AlertFactory, DocketAlertWithParentsFactory
from cl.alerts.management.commands.handle_old_docket_alerts import (
    build_user_report,
)
from cl.alerts.models import SEARCH_TYPES, Alert, DocketAlert, RealTimeQueue
from cl.alerts.tasks import (
    get_docket_notes_and_tags_by_user,
    send_alert_and_webhook,
)
from cl.api.factories import WebhookFactory
from cl.api.models import (
    WEBHOOK_EVENT_STATUS,
    Webhook,
    WebhookEvent,
    WebhookEventType,
)
from cl.audio.factories import AudioWithParentsFactory
from cl.audio.models import Audio
from cl.donate.factories import DonationFactory
from cl.donate.models import Donation
from cl.favorites.factories import FavoriteFactory, UserTagFactory
from cl.lib.test_helpers import EmptySolrTestCase, SimpleUserDataMixin
from cl.search.factories import DocketFactory, OpinionWithParentsFactory
from cl.search.models import (
    PRECEDENTIAL_STATUS,
    Court,
    Docket,
    DocketEntry,
    Opinion,
    RECAPDocument,
)
from cl.search.tasks import add_items_to_solr
from cl.tests.base import SELENIUM_TIMEOUT, BaseSeleniumTest
from cl.tests.cases import APITestCase, TestCase
from cl.tests.utils import MockResponse, make_client
from cl.users.factories import UserFactory, UserProfileWithParentsFactory


class AlertTest(SimpleUserDataMixin, TestCase):
    fixtures = ["test_court.json"]

    def setUp(self) -> None:
        # Set up some handy variables
        self.alert_params = {
            "query": "q=asdf",
            "name": "dummy alert",
            "rate": "dly",
        }
        self.alert = Alert.objects.create(user_id=1001, **self.alert_params)

    def tearDown(self) -> None:
        Alert.objects.all().delete()

    def test_create_alert(self) -> None:
        """Can we create an alert by sending a post?"""
        self.assertTrue(
            self.client.login(username="pandora", password="password")
        )
        r = self.client.post(
            reverse("show_results"), self.alert_params, follow=True
        )
        self.assertEqual(r.redirect_chain[0][1], 302)
        self.assertIn("successfully", r.content.decode())
        self.client.logout()

    def test_fail_gracefully(self) -> None:
        """Do we fail gracefully when an invalid alert form is sent?"""
        # Use a copy to shield other tests from changes.
        bad_alert_params = self.alert_params.copy()
        # Break the form
        bad_alert_params.pop("query", None)
        self.assertTrue(
            self.client.login(username="pandora", password="password")
        )
        r = self.client.post("/", bad_alert_params, follow=True)
        self.assertEqual(r.status_code, 200)
        self.assertIn("error creating your alert", r.content.decode())
        self.client.logout()

    def test_new_alert_gets_secret_key(self) -> None:
        """When you create a new alert, does it get a secret key?"""
        self.assertTrue(self.alert.secret_key)

    def test_are_alerts_disabled_when_the_link_is_visited(self) -> None:
        self.assertEqual(self.alert.rate, self.alert_params["rate"])
        self.client.get(reverse("disable_alert", args=[self.alert.secret_key]))
        self.alert.refresh_from_db()
        self.assertEqual(self.alert.rate, "off")

    def test_are_alerts_enabled_when_the_link_is_visited(self) -> None:
        self.assertEqual(self.alert.rate, self.alert_params["rate"])
        self.alert.rate = "off"
        new_rate = "wly"
        path = reverse("enable_alert", args=[self.alert.secret_key])
        self.client.get(f"{path}?rate={new_rate}")
        self.alert.refresh_from_db()
        self.assertEqual(self.alert.rate, new_rate)


class DocketAlertTest(TestCase):
    """Do docket alerts work properly?"""

    @classmethod
    def setUpTestData(cls) -> None:
        cls.user = UserFactory()
        cls.court = Court.objects.get(id="scotus")

        # Create a DOCKET_ALERT webhook
        cls.webhook = WebhookFactory(
            user=cls.user,
            event_type=WebhookEventType.DOCKET_ALERT,
            url="https://example.com/",
            enabled=True,
        )

    def setUp(self) -> None:
        self.before = now()
        # Create a new docket
        self.docket = Docket.objects.create(
            source=Docket.RECAP,
            court_id="scotus",
            pacer_case_id="asdf",
            docket_number="12-cv-02354",
            case_name="Vargas v. Wilkins",
        )

        # Add an alert for it
        DocketAlert.objects.create(docket=self.docket, user=self.user)

        # Add a new docket entry to it
        de = DocketEntry.objects.create(docket=self.docket, entry_number=1)
        RECAPDocument.objects.create(
            docket_entry=de,
            document_type=RECAPDocument.PACER_DOCUMENT,
            document_number=1,
            pacer_doc_id="232322332",
            is_available=False,
        )
        self.after = now()

    def tearDown(self) -> None:
        Docket.objects.all().delete()
        DocketAlert.objects.all().delete()
        DocketEntry.objects.all().delete()

    def test_triggering_docket_alert(self) -> None:
        """Does the alert trigger when it should?"""
        send_alert_and_webhook(self.docket.pk, self.before)

        # Does the alert go out? It should.
        self.assertEqual(len(mail.outbox), 1)

    def test_nothing_happens_for_timers_after_de_creation(self) -> None:
        """Do we avoid sending alerts for timers after the de was created?"""
        send_alert_and_webhook(self.docket.pk, self.after)

        # Do zero emails go out? None should.
        self.assertEqual(len(mail.outbox), 0)

    @mock.patch(
        "cl.api.utils.requests.post",
        side_effect=lambda *args, **kwargs: MockResponse(200, mock_raw=True),
    )
    def test_triggering_docket_webhook(self, mock_post) -> None:
        """Does the docket alert trigger the DocketAlert Webhook?"""
        send_alert_and_webhook(self.docket.pk, self.before)
        webhook_triggered = WebhookEvent.objects.filter(webhook=self.webhook)

        # Does the webhook was triggered?
        self.assertEqual(webhook_triggered.count(), 1)
        content = webhook_triggered.first().content
        # Compare the content of the webhook to the recap document
        pacer_doc_id = content["payload"]["results"][0]["recap_documents"][0][
            "pacer_doc_id"
        ]
        self.assertEqual("232322332", pacer_doc_id)
        self.assertEqual(
            webhook_triggered.first().event_status,
            WEBHOOK_EVENT_STATUS.SUCCESSFUL,
        )


class DisableDocketAlertTest(TestCase):
    """Do old docket alerts get disabled or alerted properly?"""

    fixtures = ["test_court.json"]

    @classmethod
    def setUpTestData(cls) -> None:
        cls.alert = DocketAlertWithParentsFactory(
            docket__source=Docket.RECAP,
            docket__date_terminated="2020-01-01",
        )

    def backdate_alert(self) -> None:
        DocketAlert.objects.filter(pk=self.alert.pk).update(
            date_modified=now() - timedelta(days=365)
        )

    def test_alert_created_recently_termination_year_ago(self) -> None:
        self.alert.docket.date_terminated = now() - timedelta(days=365)
        self.alert.docket.save()

        report = build_user_report(self.alert.user)
        # This alert was recent (the test created it a few seconds ago),
        # so no actions should be taken
        self.assertEqual(
            report.total_count(),
            0,
            msg=f"Got dockets when we shouldn't have gotten any: {report.__dict__}",
        )

    def test_old_alert_recent_termination(self) -> None:
        """Flag it if alert is old and item was terminated 90-97 days ago"""
        self.backdate_alert()
        for i in range(90, 97):
            new_date_terminated = now() - timedelta(days=i)
            print(f"Trying a date_terminated of {new_date_terminated}")
            self.alert.docket.date_terminated = new_date_terminated
            self.alert.docket.save()
            report = build_user_report(self.alert.user, delete=True)
            self.assertEqual(report.old_dockets, [self.alert.docket])


class UnlimitedAlertsTest(TestCase):
    def test_create_one_alert(self) -> None:
        """Can a user create an alert?"""
        up = UserProfileWithParentsFactory()
        self.assertTrue(
            up.can_make_another_alert,
            msg="User with no alerts cannot make its first alert.",
        )

        # Make another alert, and see if the user can still make yet another
        _ = DocketAlertWithParentsFactory(
            user=up.user,
            docket__source=Docket.RECAP,
            docket__date_terminated="2020-01-01",
        )

        self.assertTrue(
            up.can_make_another_alert,
            msg="User with one alert cannot make another.",
        )

    @override_settings(MAX_FREE_DOCKET_ALERTS=0)
    def test_email_grantlist(self) -> None:
        """Do you get unlimited alerts by email address?"""
        up = UserProfileWithParentsFactory(user__email="juno@free.law")
        self.assertFalse(
            up.unlimited_docket_alerts,
            msg="User has unlimited alerts, but shouldn't.",
        )
        self.assertFalse(
            up.email_grants_unlimited_docket_alerts,
            msg="Grantlist allowed even though email should not be on list.",
        )
        self.assertFalse(
            up.is_monthly_donor,
            msg="User is marked as monthly donor, but isn't.",
        )
        self.assertFalse(
            up.can_make_another_alert,
            msg="Was able to make alerts even though the max free "
            "alerts was overridden to zero.",
        )
        with self.settings(UNLIMITED_DOCKET_ALERT_EMAIL_DOMAINS=["free.law"]):
            self.assertTrue(
                up.email_grants_unlimited_docket_alerts,
                msg="Grantlist denied even though email should be allowed. ",
            )
            self.assertTrue(
                up.can_make_another_alert,
                msg="Unable to make an alert even though user's email is "
                "granted unlimited docket alerts",
            )


class AlertSeleniumTest(BaseSeleniumTest):
    fixtures = ["test_court.json"]

    def setUp(self) -> None:
        # Set up some handy variables
        self.client = Client()
        self.alert_params = {
            "query": "q=asdf",
            "name": "dummy alert",
            "rate": "dly",
        }
        UserProfileWithParentsFactory.create(
            user__username="pandora",
            user__password=make_password("password"),
        )
        super(AlertSeleniumTest, self).setUp()

    @timeout_decorator.timeout(SELENIUM_TIMEOUT)
    def test_edit_alert(self) -> None:
        """Can we edit the alert and see the message about it being edited?"""
        user = User.objects.get(username="pandora")
        alert = Alert(
            user=user,
            name=self.alert_params["name"],
            query=self.alert_params["query"],
            rate=self.alert_params["rate"],
        )
        alert.save()

        # Pan tries to edit their alert
        url = "{url}{path}?{q}&edit_alert={pk}".format(
            url=self.live_server_url,
            path=reverse("show_results"),
            q=alert.query,
            pk=alert.pk,
        )
        self.browser.get(url)

        # But winds up at the sign in form
        self.assertIn(reverse("sign-in"), self.browser.current_url)

        # So Pan signs in.
        self.browser.find_element(By.ID, "username").send_keys("pandora")
        self.browser.find_element(By.ID, "password").send_keys("password")
        self.browser.find_element(By.ID, "password").submit()

        # And gets redirected to the SERP where they see a notice about their
        # alert being edited.
        self.assert_text_in_node("editing your alert", "body")


class AlertAPITests(APITestCase):
    """Check that API CRUD operations are working well for search alerts."""

    @classmethod
    def setUpTestData(cls) -> None:
        cls.user_1 = UserFactory()
        cls.user_2 = UserFactory()

    def setUp(self) -> None:
        self.alert_path = reverse("alert-list", kwargs={"version": "v3"})
        self.client = make_client(self.user_1.pk)
        self.client_2 = make_client(self.user_2.pk)

    def tearDown(cls):
        Alert.objects.all().delete()

    def make_an_alert(
        self,
        client,
        alert_name="testing_name",
        alert_query="q=testing_query&",
        alert_rate="dly",
    ):
        data = {
            "name": alert_name,
            "query": alert_query,
            "rate": alert_rate,
        }
        return client.post(self.alert_path, data, format="json")

    def test_make_an_alert(self) -> None:
        """Can we make an alert?"""

        # Make a simple search alert
        search_alert = Alert.objects.all()
        response = self.make_an_alert(self.client)
        self.assertEqual(search_alert.count(), 1)
        self.assertEqual(response.status_code, HTTP_201_CREATED)

    def test_list_users_alerts(self) -> None:
        """Can we list user's own alerts?"""

        # Make two alerts for user_1
        self.make_an_alert(self.client, alert_name="alert_1")
        self.make_an_alert(self.client, alert_name="alert_2")

        # Make one alert for user_2
        self.make_an_alert(self.client_2, alert_name="alert_3")

        # Get the alerts for user_1, should be 2
        response = self.client.get(self.alert_path)
        self.assertEqual(response.status_code, HTTP_200_OK)
        self.assertEqual(response.json()["count"], 2)

        # Get the alerts for user_2, should be 1
        response_2 = self.client_2.get(self.alert_path)
        self.assertEqual(response_2.status_code, HTTP_200_OK)
        self.assertEqual(response_2.json()["count"], 1)

    def test_delete_alert(self) -> None:
        """Can we delete an alert?
        Avoid users from deleting other users' alerts.
        """

        # Make two alerts for user_1
        alert_1 = self.make_an_alert(self.client, alert_name="alert_1")
        alert_2 = self.make_an_alert(self.client, alert_name="alert_2")

        search_alert = Alert.objects.all()
        self.assertEqual(search_alert.count(), 2)

        alert_1_path_detail = reverse(
            "alert-detail",
            kwargs={"pk": alert_1.json()["id"], "version": "v3"},
        )

        # Delete the alert for user_1
        response = self.client.delete(alert_1_path_detail)
        self.assertEqual(response.status_code, HTTP_204_NO_CONTENT)
        self.assertEqual(search_alert.count(), 1)

        alert_2_path_detail = reverse(
            "alert-detail",
            kwargs={"pk": alert_2.json()["id"], "version": "v3"},
        )

        # user_2 tries to delete a user_1 alert, it should fail
        response = self.client_2.delete(alert_2_path_detail)
        self.assertEqual(response.status_code, HTTP_404_NOT_FOUND)
        self.assertEqual(search_alert.count(), 1)

    def test_alert_detail(self) -> None:
        """Can we get the details of an alert?
        Avoid users from getting other users' alerts.
        """

        # Make one alerts for user_1
        alert_1 = self.make_an_alert(self.client, alert_name="alert_1")
        search_alert = Alert.objects.all()
        self.assertEqual(search_alert.count(), 1)
        alert_1_path_detail = reverse(
            "alert-detail",
            kwargs={"pk": alert_1.json()["id"], "version": "v3"},
        )

        # Get the alert detail for user_1
        response = self.client.get(alert_1_path_detail)
        self.assertEqual(response.status_code, HTTP_200_OK)

        # user_2 tries to get user_1 alert, it should fail
        response = self.client_2.get(alert_1_path_detail)
        self.assertEqual(response.status_code, HTTP_404_NOT_FOUND)

    def test_alert_update(self) -> None:
        """Can we update an alert?"""

        # Make one alerts for user_1
        alert_1 = self.make_an_alert(self.client, alert_name="alert_1")
        search_alert = Alert.objects.all()
        self.assertEqual(search_alert.count(), 1)
        alert_1_path_detail = reverse(
            "alert-detail",
            kwargs={"pk": alert_1.json()["id"], "version": "v3"},
        )

        # Update the alert
        data_updated = {
            "name": "alert_1_updated",
            "query": alert_1.json()["query"],
            "rate": alert_1.json()["rate"],
        }
        response = self.client.put(alert_1_path_detail, data_updated)

        # Check that the alert was updated
        self.assertEqual(response.status_code, HTTP_200_OK)
        self.assertEqual(response.json()["name"], "alert_1_updated")
        self.assertEqual(response.json()["id"], alert_1.json()["id"])


class SearchAlertsWebhooksTest(EmptySolrTestCase):
    """Test Search Alerts Webhooks"""

    @classmethod
    def setUpTestData(cls):
        cls.user_profile = UserProfileWithParentsFactory()
        cls.donation = DonationFactory(
            donor=cls.user_profile.user,
            amount=20,
            status=Donation.PROCESSED,
            send_annual_reminder=True,
        )
        cls.webhook_enabled = WebhookFactory(
            user=cls.user_profile.user,
            event_type=WebhookEventType.SEARCH_ALERT,
            url="https://example.com/",
            enabled=True,
        )
        cls.search_alert = AlertFactory(
            user=cls.user_profile.user,
            rate=Alert.DAILY,
            name="Test Alert O",
            query="type=o&stat_Precedential=on",
        )
        cls.search_alert_rt = AlertFactory(
            user=cls.user_profile.user,
            rate=Alert.REAL_TIME,
            name="Test Alert O rt",
            query="type=o&stat_Precedential=on",
        )
        cls.search_alert_oa = AlertFactory(
            user=cls.user_profile.user,
            rate=Alert.DAILY,
            name="Test Alert OA",
            query="type=oa",
        )
        cls.search_alert_o_wly = AlertFactory(
            user=cls.user_profile.user,
            rate=Alert.WEEKLY,
            name="Test Alert O wly",
            query="type=o&stat_Precedential=on",
        )
        cls.search_alert_o_mly = AlertFactory(
            user=cls.user_profile.user,
            rate=Alert.MONTHLY,
            name="Test Alert O mly",
            query="type=o&stat_Precedential=on",
        )

        cls.user_profile_2 = UserProfileWithParentsFactory()
        cls.webhook_disabled = WebhookFactory(
            user=cls.user_profile_2.user,
            event_type=WebhookEventType.SEARCH_ALERT,
            url="https://example.com/",
            enabled=False,
        )
        cls.search_alert_2 = AlertFactory(
            user=cls.user_profile_2.user,
            rate=Alert.DAILY,
            name="Test Alert O Disabled",
            query="type=o&stat_Precedential=on",
        )
        cls.mock_date = now().replace(day=15, hour=0)
        with time_machine.travel(cls.mock_date, tick=False):
            cls.dly_opinion = OpinionWithParentsFactory.create(
                cluster__precedential_status=PRECEDENTIAL_STATUS.PUBLISHED,
                cluster__date_filed=now() - timedelta(hours=5),
            )
            cls.dly_oral_argument = AudioWithParentsFactory.create(
                case_name="Dly Test OA",
                docket__date_argued=now() - timedelta(hours=5),
            )

            cls.wly_opinion = OpinionWithParentsFactory.create(
                cluster__precedential_status=PRECEDENTIAL_STATUS.PUBLISHED,
                cluster__date_filed=now() - timedelta(days=2),
            )
            cls.mly_opinion = OpinionWithParentsFactory.create(
                cluster__precedential_status=PRECEDENTIAL_STATUS.PUBLISHED,
                cluster__date_filed=now() - timedelta(days=25),
            )

    def setUp(self) -> None:
        super(SearchAlertsWebhooksTest, self).setUp()
        obj_types = {
            "audio.Audio": Audio,
            "search.Opinion": Opinion,
        }
        for obj_name, obj_type in obj_types.items():
            ids = obj_type.objects.all().values_list("pk", flat=True)
            add_items_to_solr(ids, obj_name, force_commit=True)

    def test_send_search_alert_webhooks(self):
        """Can we send search alert webhooks for Opinions and Oral Arguments
        independently?
        """

        webhooks_enabled = Webhook.objects.filter(enabled=True)
        self.assertEqual(len(webhooks_enabled), 1)
        search_alerts = Alert.objects.all()
        self.assertEqual(len(search_alerts), 6)

        with mock.patch(
            "cl.api.utils.requests.post",
            side_effect=lambda *args, **kwargs: MockResponse(
                200, mock_raw=True
            ),
        ):
            with time_machine.travel(self.mock_date, tick=False):
                call_command("cl_send_alerts", rate="dly")

        # Two search alert should one to user_profile and one to user_profile_2
        self.assertEqual(len(mail.outbox), 2)

        # Two webhook events should be sent, both of them to user_profile user
        webhook_events = WebhookEvent.objects.all()
        self.assertEqual(len(webhook_events), 2)

        alert_data = {
            self.search_alert.pk: {
                "alert": self.search_alert,
                "result": self.dly_opinion.cluster,
            },
            self.search_alert_oa.pk: {
                "alert": self.search_alert_oa,
                "result": self.dly_oral_argument,
            },
        }

        for webhook_sent in webhook_events:
            self.assertEqual(
                webhook_sent.event_status,
                WEBHOOK_EVENT_STATUS.SUCCESSFUL,
            )
            self.assertEqual(
                webhook_sent.webhook.user,
                self.user_profile.user,
            )
            content = webhook_sent.content
            # Check if the webhook event payload is correct.
            self.assertEqual(
                content["webhook"]["event_type"],
                WebhookEventType.SEARCH_ALERT,
            )

            alert_data_compare = alert_data[content["payload"]["alert"]["id"]]
            self.assertEqual(
                content["payload"]["alert"]["name"],
                alert_data_compare["alert"].name,
            )
            self.assertEqual(
                content["payload"]["alert"]["query"],
                alert_data_compare["alert"].query,
            )
            self.assertEqual(
                content["payload"]["alert"]["rate"],
                alert_data_compare["alert"].rate,
            )
            self.assertEqual(
                content["payload"]["results"][0]["caseName"],
                alert_data_compare["result"].case_name,
            )

    def test_send_search_alert_webhooks_rates(self):
        """Can we send search alert webhooks for different alert rates?"""
        with time_machine.travel(self.mock_date, tick=False):
            # Get ready the RT opinion for the test.
            rt_opinion = OpinionWithParentsFactory.create(
                cluster__precedential_status=PRECEDENTIAL_STATUS.PUBLISHED,
                cluster__date_filed=now(),
            )
            RealTimeQueue.objects.create(
                item_type=SEARCH_TYPES.OPINION, item_pk=rt_opinion.pk
            )
            add_items_to_solr(
                [
                    rt_opinion.pk,
                ],
                "search.Opinion",
                force_commit=True,
            )

        webhooks_enabled = Webhook.objects.filter(enabled=True)
        self.assertEqual(len(webhooks_enabled), 1)
        search_alerts = Alert.objects.all()
        self.assertEqual(len(search_alerts), 6)

        # (rate, events expected, number of search results expected per event)
        # The number of expected results increases with every iteration since
        # daily events include results created for the RT test, weekly results
        # include results from RT and Daily tests, and so on...
        rates = [
            (Alert.REAL_TIME, 1, 1),
            (Alert.DAILY, 2, 2),
            (Alert.WEEKLY, 1, 3),
            (Alert.MONTHLY, 1, 4),
        ]
        for rate, events, results in rates:
            with mock.patch(
                "cl.api.utils.requests.post",
                side_effect=lambda *args, **kwargs: MockResponse(
                    200, mock_raw=True
                ),
            ):
                # Monthly alerts cannot be run on the 29th, 30th or 31st.
                with time_machine.travel(self.mock_date, tick=False):
                    call_command("cl_send_alerts", rate=rate)

            webhook_events = WebhookEvent.objects.all()
            self.assertEqual(len(webhook_events), events)

            for webhook_sent in webhook_events:
                self.assertEqual(
                    webhook_sent.event_status,
                    WEBHOOK_EVENT_STATUS.SUCCESSFUL,
                )
                self.assertEqual(
                    webhook_sent.webhook.user,
                    self.user_profile.user,
                )
                content = webhook_sent.content
                # Check if the webhook event payload is correct.
                self.assertEqual(
                    content["webhook"]["event_type"],
                    WebhookEventType.SEARCH_ALERT,
                )
                alert_to_compare = Alert.objects.get(
                    pk=content["payload"]["alert"]["id"]
                )
                self.assertEqual(
                    content["payload"]["alert"]["name"],
                    alert_to_compare.name,
                )
                self.assertEqual(
                    content["payload"]["alert"]["query"],
                    alert_to_compare.query,
                )
                self.assertEqual(
                    content["payload"]["alert"]["rate"],
                    rate,
                )

                # The oral argument webhook is sent independently not grouped
                # with opinions webhooks results.
                if content["payload"]["alert"]["query"] == "type=oa":
                    self.assertEqual(
                        len(content["payload"]["results"]),
                        1,
                    )
                else:
                    self.assertEqual(
                        len(content["payload"]["results"]),
                        results,
                    )
            webhook_events.delete()


class DocketAlertAPITests(APITestCase):
    """Check that API CRUD operations are working well for docket alerts."""

    @classmethod
    def setUpTestData(cls) -> None:
        cls.user_1 = UserFactory()
        cls.user_2 = UserFactory()

        cls.court = Court.objects.get(id="scotus")
        cls.docket = DocketFactory(
            case_name="BARTON v. State Board for Rodgers Educator Certification",
            docket_number_core="0600078",
            docket_number="No. 06-11-00078-CV",
            court=cls.court,
        )
        cls.docket_1 = DocketFactory(
            case_name="Young v. State",
            docket_number_core="7101462",
            docket_number="No. 07-11-1462-CR",
            court=cls.court,
        )

    def setUp(self) -> None:
        self.docket_alert_path = reverse(
            "docket-alert-list", kwargs={"version": "v3"}
        )
        self.client = make_client(self.user_1.pk)
        self.client_2 = make_client(self.user_2.pk)

    def tearDown(cls):
        DocketAlert.objects.all().delete()

    def make_a_docket_alert(
        self,
        client,
        docket_pk=None,
    ):
        docket_id = self.docket.id
        if docket_pk:
            docket_id = docket_pk

        data = {
            "docket": docket_id,
        }
        return client.post(self.docket_alert_path, data, format="json")

    def test_make_a_docket_alert(self) -> None:
        """Can we make a docket alert?"""

        # Make a simple docket alert
        docket_alert = DocketAlert.objects.all()
        ten_days_ahead = now() + timedelta(days=10)
        with time_machine.travel(ten_days_ahead, tick=False):
            response = self.make_a_docket_alert(self.client)
        self.assertEqual(docket_alert[0].date_modified, ten_days_ahead)
        self.assertEqual(docket_alert.count(), 1)
        self.assertEqual(response.status_code, HTTP_201_CREATED)

    def test_list_users_docket_alerts(self) -> None:
        """Can we list user's own alerts?"""

        # Make two docket alerts for user_1
        self.make_a_docket_alert(self.client)
        self.make_a_docket_alert(self.client, docket_pk=self.docket_1.id)

        # Make one docket alert for user_2
        self.make_a_docket_alert(self.client_2)

        # Get the docket alerts for user_1, should be 2
        response = self.client.get(self.docket_alert_path)
        self.assertEqual(response.status_code, HTTP_200_OK)
        self.assertEqual(response.json()["count"], 2)

        # Get the docket alerts for user_2, should be 1
        response_2 = self.client_2.get(self.docket_alert_path)
        self.assertEqual(response_2.status_code, HTTP_200_OK)
        self.assertEqual(response_2.json()["count"], 1)

    def test_delete_docket_alert(self) -> None:
        """Can we delete an docket alert?
        Avoid users from deleting other users' docket alerts.
        """

        # Make two docket alerts for user_1
        docket_alert_1 = self.make_a_docket_alert(self.client)
        docket_alert_2 = self.make_a_docket_alert(
            self.client, docket_pk=self.docket_1.id
        )

        docket_alert = DocketAlert.objects.all()
        self.assertEqual(docket_alert.count(), 2)

        docket_alert_1_path_detail = reverse(
            "docket-alert-detail",
            kwargs={"pk": docket_alert_1.json()["id"], "version": "v3"},
        )

        # Delete the docket_alert for user_1
        response = self.client.delete(docket_alert_1_path_detail)
        self.assertEqual(response.status_code, HTTP_204_NO_CONTENT)
        self.assertEqual(docket_alert.count(), 1)

        docket_alert_2_path_detail = reverse(
            "docket-alert-detail",
            kwargs={"pk": docket_alert_2.json()["id"], "version": "v3"},
        )

        # user_2 tries to delete a user_1 docket alert, it should fail
        response = self.client_2.delete(docket_alert_2_path_detail)
        self.assertEqual(response.status_code, HTTP_404_NOT_FOUND)
        self.assertEqual(docket_alert.count(), 1)

    def test_docket_alert_detail(self) -> None:
        """Can we get the details of a docket alert?
        Avoid users from getting other users' docket alerts.
        """

        # Make one docket alert for user_1
        docket_alert_1 = self.make_a_docket_alert(self.client)
        docket_alert = DocketAlert.objects.all()
        self.assertEqual(docket_alert.count(), 1)
        docket_alert_1_path_detail = reverse(
            "docket-alert-detail",
            kwargs={"pk": docket_alert_1.json()["id"], "version": "v3"},
        )

        # Get the docket alert detail for user_1
        response = self.client.get(docket_alert_1_path_detail)
        self.assertEqual(response.status_code, HTTP_200_OK)

        # user_2 tries to get user_1 docket alert, it should fail
        response = self.client_2.get(docket_alert_1_path_detail)
        self.assertEqual(response.status_code, HTTP_404_NOT_FOUND)

    def test_docket_alert_update(self) -> None:
        """Can we update a docket alert?"""

        # Make one alerts for user_1
        docket_alert_1 = self.make_a_docket_alert(self.client)
        docket_alert = DocketAlert.objects.all()
        self.assertEqual(docket_alert.count(), 1)
        self.assertEqual(docket_alert[0].alert_type, DocketAlert.SUBSCRIPTION)
        docket_alert_1_path_detail = reverse(
            "docket-alert-detail",
            kwargs={"pk": docket_alert_1.json()["id"], "version": "v3"},
        )

        # Update the docket alert
        data_updated = {
            "docket": self.docket.pk,
            "alert_type": DocketAlert.UNSUBSCRIPTION,
        }

        ten_days_ahead = now() + timedelta(days=10)
        with time_machine.travel(ten_days_ahead, tick=False):
            response = self.client.put(
                docket_alert_1_path_detail, data_updated
            )

        # Confirm date_modified is updated on put method
        self.assertEqual(docket_alert[0].date_modified, ten_days_ahead)

        # Check that the alert was updated
        self.assertEqual(response.status_code, HTTP_200_OK)
        self.assertEqual(
            response.json()["alert_type"], DocketAlert.UNSUBSCRIPTION
        )
        self.assertEqual(response.json()["id"], docket_alert_1.json()["id"])

    def test_docket_alert_patch(self) -> None:
        """Can we update a docket alert?"""

        # Make one alerts for user_1
        docket_alert_1 = self.make_a_docket_alert(self.client)
        docket_alert = DocketAlert.objects.all()
        self.assertEqual(docket_alert.count(), 1)
        self.assertEqual(docket_alert[0].alert_type, DocketAlert.SUBSCRIPTION)
        docket_alert_1_path_detail = reverse(
            "docket-alert-detail",
            kwargs={"pk": docket_alert_1.json()["id"], "version": "v3"},
        )

        # Update the docket alert
        data_updated = {
            "alert_type": DocketAlert.UNSUBSCRIPTION,
        }

        ten_days_ahead = now() + timedelta(days=10)
        with time_machine.travel(ten_days_ahead, tick=False):
            response = self.client.patch(
                docket_alert_1_path_detail, data_updated
            )

        # Confirm date_modified is updated on patch method
        self.assertEqual(docket_alert[0].date_modified, ten_days_ahead)

        # Check that the alert was updated
        self.assertEqual(response.status_code, HTTP_200_OK)
        self.assertEqual(
            response.json()["alert_type"], DocketAlert.UNSUBSCRIPTION
        )
        self.assertEqual(response.json()["id"], docket_alert_1.json()["id"])

<<<<<<< HEAD

class DocketAlertGetNotesTagsTests(TestCase):
    """Can we return notes and tags for a docket alert properly?"""

    @classmethod
    def setUpTestData(cls) -> None:
        cls.user_1 = UserFactory()
        cls.user_2 = UserFactory()
        cls.court = Court.objects.get(id="scotus")
        cls.docket_1 = DocketFactory(
            court=cls.court,
        )
        cls.docket_2 = DocketFactory(
            court=cls.court,
        )
        cls.docket_3 = DocketFactory(
            court=cls.court,
        )
        cls.fav_docket_1_user_1 = FavoriteFactory(
            user=cls.user_1,
            docket_id=cls.docket_1,
            notes="Favorite 1 Test",
        )
        cls.fav_docket_2_user_1 = FavoriteFactory(
            user=cls.user_1,
            docket_id=cls.docket_2,
            notes="",
        )
        cls.fav_docket_1_user_2 = FavoriteFactory(
            user=cls.user_2,
            docket_id=cls.docket_1,
            notes="Favorite 2 Test",
        )

        cls.orphan_tag_user_1 = UserTagFactory(user=cls.user_1, name="orphan")
        cls.tag_1_user_1 = UserTagFactory(user=cls.user_1, name="tag_1_user_1")
        cls.tag_2_user_1 = UserTagFactory(user=cls.user_1, name="tag_2_user_1")
        cls.tag_1_user_1.dockets.add(cls.docket_1.pk)
        cls.tag_2_user_1.dockets.add(cls.docket_1.pk, cls.docket_2)

        cls.tag_1_user_2 = UserTagFactory(user=cls.user_2, name="tag_1_user_2")
        cls.tag_1_user_2.dockets.add(cls.docket_1.pk, cls.docket_2)

    def test_get_docket_notes_and_tags_by_user(self) -> None:
        """Can we properly get the user notes and tags for a docket?"""

        (
            notes_docket_1_user_1,
            tags_docket_1_user_1,
        ) = get_docket_notes_and_tags_by_user(self.docket_1.pk, self.user_1.pk)
        self.assertEqual(notes_docket_1_user_1, "Favorite 1 Test")
        self.assertEqual(
            tags_docket_1_user_1, [self.tag_1_user_1, self.tag_2_user_1]
        )

        (
            notes_docket_1_user_2,
            tags_docket_1_user_2,
        ) = get_docket_notes_and_tags_by_user(self.docket_1.pk, self.user_2.pk)
        self.assertEqual(notes_docket_1_user_2, "Favorite 2 Test")
        self.assertEqual(tags_docket_1_user_2, [self.tag_1_user_2])

        (
            notes_docket_2_user_1,
            tags_docket_2_user_1,
        ) = get_docket_notes_and_tags_by_user(self.docket_2.pk, self.user_1.pk)
        self.assertEqual(notes_docket_2_user_1, None)
        self.assertEqual(tags_docket_2_user_1, [self.tag_2_user_1])

        (
            notes_docket_2_user_2,
            tags_docket_2_user_2,
        ) = get_docket_notes_and_tags_by_user(self.docket_2.pk, self.user_2.pk)
        self.assertEqual(notes_docket_2_user_2, None)
        self.assertEqual(tags_docket_2_user_2, [self.tag_1_user_2])

        (
            notes_docket_3_user_1,
            tags_docket_3_user_1,
        ) = get_docket_notes_and_tags_by_user(self.docket_3.pk, self.user_1.pk)
        self.assertEqual(notes_docket_3_user_1, None)
        self.assertEqual(tags_docket_3_user_1, [])
=======
        # Patch docket alert
        data_updated = {"docket": self.docket_1.pk}
        eleven_days_ahead = now() + timedelta(days=11)
        with time_machine.travel(eleven_days_ahead, tick=False):
            response = self.client.patch(
                docket_alert_1_path_detail, data_updated
            )

        # date_modified is updated on patch method when updating any other field
        self.assertEqual(docket_alert[0].date_modified, eleven_days_ahead)


class OldDocketAlertsReportToggleTest(TestCase):
    """Do old docket alerts date_modified is properly updated when toggling the
    alert and correctly reported by OldAlertReport?"""

    @classmethod
    def setUpTestData(cls):
        cls.user_profile = UserProfileWithParentsFactory()
        test_user = cls.user_profile.user
        test_user.password = make_password("password")
        test_user.save()

    def test_disable_docket_alerts_without_deleting_them(self):
        """Can we disable docket alerts that should be disabled only by
        changing their alert_type to "Unsubscription"?
        """

        # Create an old unsubscription docket alert from a case terminated long
        # time ago.
        one_year_ago = now() - timedelta(days=365)
        with time_machine.travel(one_year_ago, tick=False):
            DocketAlertWithParentsFactory(
                docket__source=Docket.RECAP,
                docket__date_terminated="2020-01-01",
                user=self.user_profile.user,
                alert_type=DocketAlert.UNSUBSCRIPTION,
            )

        docket_alerts = DocketAlert.objects.all()
        active_docket_alerts = DocketAlert.objects.filter(
            alert_type=DocketAlert.SUBSCRIPTION
        )

        self.assertEqual(docket_alerts.count(), 1)
        self.assertEqual(active_docket_alerts.count(), 0)

        # Run the report, since the docket alert is "Unsubscription" no action
        # should be taken.
        report = build_user_report(self.user_profile.user, delete=True)
        self.assertEqual(report.total_count(), 0)

        # Create an old subscription docket alert from a case terminated long
        # time ago.
        with time_machine.travel(one_year_ago, tick=False):
            DocketAlertWithParentsFactory(
                docket__source=Docket.RECAP,
                docket__date_terminated="2020-01-02",
                user=self.user_profile.user,
                alert_type=DocketAlert.SUBSCRIPTION,
            )

        self.assertEqual(docket_alerts.count(), 2)
        self.assertEqual(active_docket_alerts.count(), 1)

        # Run the report, now the old subscription docket alert should be
        # disabled changing its alert_type to "Unsubscription", not deleting it
        report = build_user_report(self.user_profile.user, delete=True)
        self.assertEqual(len(report.disabled_dockets), 1)
        self.assertEqual(report.total_count(), 1)
        self.assertEqual(active_docket_alerts.count(), 0)
        self.assertEqual(docket_alerts.count(), 2)

        # Run the report again, no new alerts to warn or disable.
        report = build_user_report(self.user_profile.user, delete=True)
        self.assertEqual(report.total_count(), 0)

    def test_old_docket_alert_report_timeline(self):
        """Can we properly warn and disable docket alerts based on their age
        considering their date_modified is updated when the alert_type change?
        """

        # Create today a subscription docket alert from a case terminated long
        # time ago.
        da = DocketAlertWithParentsFactory(
            docket__source=Docket.RECAP,
            docket__date_terminated="2020-01-01",
            docket__date_last_filing=None,
            user=self.user_profile.user,
            alert_type=DocketAlert.SUBSCRIPTION,
            date_last_hit=None,
        )
        docket_alerts = DocketAlert.objects.all()
        active_docket_alerts = DocketAlert.objects.filter(
            alert_type=DocketAlert.SUBSCRIPTION
        )

        # Run the report
        report = build_user_report(self.user_profile.user, delete=True)
        # After calling the report no warning should go out since it was just
        # created.
        self.assertEqual(report.total_count(), 0)
        self.assertEqual(docket_alerts.count(), 1)
        self.assertEqual(active_docket_alerts.count(), 1)

        # Simulate user disabling docket alert 60 days in the future.
        plus_sixty_days = now() + timedelta(days=60)
        with time_machine.travel(plus_sixty_days, tick=False):
            # User disabled Docket alert manually.
            da.alert_type = DocketAlert.UNSUBSCRIPTION
            da.save()

        da.refresh_from_db()
        # The alert_type and date_modified is updated.
        self.assertEqual(da.alert_type, DocketAlert.UNSUBSCRIPTION)
        self.assertEqual(da.date_modified, plus_sixty_days)

        # Simulate user re-enabling docket alert 85 days in the future.
        plus_eighty_five_days = now() + timedelta(days=85)
        with time_machine.travel(plus_eighty_five_days, tick=False):
            # User re-enable Docket alert manually.
            da.alert_type = DocketAlert.SUBSCRIPTION
            da.save()

        da.refresh_from_db()
        # The alert_type and date_modified is updated.
        self.assertEqual(da.alert_type, DocketAlert.SUBSCRIPTION)
        self.assertEqual(da.date_modified, plus_eighty_five_days)

        # Report is run 95 days in the future, 10 days since docket alert was
        # re-enabled
        plus_ninety_five_days = now() + timedelta(days=95)
        with time_machine.travel(plus_ninety_five_days, tick=False):
            report = build_user_report(self.user_profile.user, delete=True)

        # After run the report 95 days in the future no warning should go out
        # since the docket alert was re-enabled 10 days ago.
        self.assertEqual(report.total_count(), 0)
        self.assertEqual(active_docket_alerts.count(), 1)

        # Report is run 268 days in the future, 183 days since docket alert was
        # re-enabled
        plus_two_hundred_sixty_eight_days = now() + timedelta(days=268)
        with time_machine.travel(
            plus_two_hundred_sixty_eight_days, tick=False
        ):
            report = build_user_report(self.user_profile.user, delete=True)

        # After run the report 268 days in the future a warning should go out
        # but no alert should be disabled since the docket alert was re-enabled
        # 183 days ago.
        self.assertEqual(report.total_count(), 1)
        self.assertEqual(len(report.very_old_alerts), 1)
        self.assertEqual(active_docket_alerts.count(), 1)

        # Report is run 272 days in the future, 187 days since docket alert was
        # re-enabled
        plus_two_hundred_sixty_eight_days = now() + timedelta(days=272)
        with time_machine.travel(
            plus_two_hundred_sixty_eight_days, tick=False
        ):
            report = build_user_report(self.user_profile.user, delete=True)

        # After run the report 272 days in the future a warning should go out
        # but no alert should be disabled since the docket alert was re-enabled
        # 187 days ago.
        self.assertEqual(report.total_count(), 1)
        self.assertEqual(len(report.disabled_alerts), 1)
        self.assertEqual(active_docket_alerts.count(), 0)

    def test_toggle_docket_alert_date_update(self):
        """Does the docket alert toggle view properly update docket alerts
        date_modified when toggling the alert_type?
        """

        # A docket alert is created today for a case terminated on 2020-01-01
        da = DocketAlertWithParentsFactory(
            docket__source=Docket.RECAP,
            docket__date_terminated="2020-01-01",
            docket__date_last_filing=None,
            user=self.user_profile.user,
            alert_type=DocketAlert.SUBSCRIPTION,
            date_last_hit=None,
        )

        self.assertTrue(
            self.client.login(
                username=self.user_profile.user.username, password="password"
            )
        )
        post_data = {"id": da.docket.pk}
        header = {"HTTP_X_REQUESTED_WITH": "XMLHttpRequest"}

        # Send an AJAX request to toggle_docket_alert view and confirm the
        # is disabled and the date_modified updated.
        sixty_days_ahead = now() + timedelta(days=60)
        with time_machine.travel(sixty_days_ahead, tick=False):
            self.client.post(
                reverse("toggle_docket_alert"),
                data=post_data,
                follow=True,
                **header,
            )
        da.refresh_from_db()
        self.assertEqual(da.alert_type, DocketAlert.UNSUBSCRIPTION)
        self.assertEqual(da.date_modified, sixty_days_ahead)

        # Send an AJAX request to toggle_docket_alert view and confirm the
        # is enabled and the date_modified updated.
        eighty_five_days_ahead = now() + timedelta(days=85)
        with time_machine.travel(eighty_five_days_ahead, tick=False):
            self.client.post(
                reverse("toggle_docket_alert"),
                data=post_data,
                follow=True,
                **header,
            )
        da.refresh_from_db()
        self.assertEqual(da.alert_type, DocketAlert.SUBSCRIPTION)
        self.assertEqual(da.date_modified, eighty_five_days_ahead)


class OldDocketAlertsWebhooksTest(TestCase):
    """Test Old Docket Alerts Webhooks"""

    @classmethod
    def setUpTestData(cls):
        cls.user_profile = UserProfileWithParentsFactory()
        cls.webhook_enabled = WebhookFactory(
            user=cls.user_profile.user,
            event_type=WebhookEventType.OLD_DOCKET_ALERTS_REPORT,
            url="https://example.com/",
            enabled=True,
        )
        cls.disabled_docket_alert = DocketAlertWithParentsFactory(
            docket__source=Docket.RECAP,
            docket__date_terminated="2020-01-01",
            user=cls.user_profile.user,
        )
        cls.old_docket_alert = DocketAlertWithParentsFactory(
            docket__source=Docket.RECAP,
            docket__date_terminated=now() - timedelta(days=92),
            user=cls.user_profile.user,
        )
        cls.very_old_docket_alert = DocketAlertWithParentsFactory(
            docket__source=Docket.RECAP,
            docket__date_terminated=now() - timedelta(days=182),
            user=cls.user_profile.user,
        )

        cls.user_profile_2 = UserProfileWithParentsFactory()
        cls.webhook_disabled = WebhookFactory(
            user=cls.user_profile_2.user,
            event_type=WebhookEventType.OLD_DOCKET_ALERTS_REPORT,
            url="https://example.com/",
            enabled=False,
        )
        cls.disabled_docket_alert_2 = DocketAlertWithParentsFactory(
            docket__source=Docket.RECAP,
            docket__date_terminated="2020-01-01",
            user=cls.user_profile_2.user,
        )

    def test_send_old_docket_alerts_webhook(self):
        """Can we send webhook events for old and disabled docket alerts?"""

        docket_alerts = DocketAlert.objects.all()
        active_docket_alerts = DocketAlert.objects.filter(
            alert_type=DocketAlert.SUBSCRIPTION
        )
        # Update docket alerts date_modified to simulate an old alert.
        docket_alerts.update(date_modified=now() - timedelta(days=365))
        self.assertEqual(docket_alerts.count(), 4)
        self.assertEqual(active_docket_alerts.count(), 4)

        # Run handle_old_docket_alerts command, mocking webhook request.
        with mock.patch(
            "cl.api.utils.requests.post",
            side_effect=lambda *args, **kwargs: MockResponse(
                200, mock_raw=True
            ),
        ):
            call_command(
                "handle_old_docket_alerts",
                delete_old_alerts=True,
                send_alerts=True,
            )

        # Two emails should go out, one for user_profile and one for
        # user_profile_2
        self.assertEqual(len(mail.outbox), 2)
        self.assertEqual(active_docket_alerts.count(), 2)

        webhook_events = WebhookEvent.objects.all()
        # Only one webhook event should be triggered for user_profile since
        # user_profile_2 webhook endpoint is disabled.
        self.assertEqual(len(webhook_events), 1)
        self.assertEqual(
            webhook_events[0].event_status,
            WEBHOOK_EVENT_STATUS.SUCCESSFUL,
        )
        self.assertEqual(
            webhook_events[0].webhook.user,
            self.user_profile.user,
        )
        content = webhook_events[0].content

        # Compare the webhook event payload.
        self.assertEqual(
            content["webhook"]["event_type"],
            WebhookEventType.OLD_DOCKET_ALERTS_REPORT,
        )
        # Disabled alerts
        self.assertEqual(len(content["payload"]["disabled_alerts"]), 1)
        self.assertEqual(
            content["payload"]["disabled_alerts"][0]["id"],
            self.disabled_docket_alert.pk,
        )
        self.assertEqual(
            content["payload"]["disabled_alerts"][0]["alert_type"],
            DocketAlert.UNSUBSCRIPTION,
        )
        self.assertEqual(
            content["payload"]["disabled_alerts"][0]["docket"],
            self.disabled_docket_alert.docket.pk,
        )

        # Old alerts for webhook (Very old alerts in report)
        self.assertEqual(len(content["payload"]["old_alerts"]), 1)
        self.assertEqual(
            content["payload"]["old_alerts"][0]["id"],
            self.very_old_docket_alert.pk,
        )
        self.assertEqual(
            content["payload"]["old_alerts"][0]["alert_type"],
            DocketAlert.SUBSCRIPTION,
        )
        self.assertEqual(
            content["payload"]["old_alerts"][0]["docket"],
            self.very_old_docket_alert.docket.pk,
        )

        # Run command again
        with mock.patch(
            "cl.api.utils.requests.post",
            side_effect=lambda *args, **kwargs: MockResponse(
                200, mock_raw=True
            ),
        ):
            call_command(
                "handle_old_docket_alerts",
                delete_old_alerts=True,
                send_alerts=True,
            )

        # One more email should go out for old and very old alerts.
        # No disabled alert.
        self.assertEqual(len(mail.outbox), 3)
        self.assertEqual(active_docket_alerts.count(), 2)

    def test_send_old_docket_alerts_webhook_only_warn(self):
        """Can we send webhook events that only warn about old docket alerts?"""

        docket_alerts = DocketAlert.objects.all()
        active_docket_alerts = DocketAlert.objects.filter(
            alert_type=DocketAlert.SUBSCRIPTION
        )
        # Update docket alerts date_modified to simulate an old alert.
        docket_alerts.update(date_modified=now() - timedelta(days=365))
        self.assertEqual(docket_alerts.count(), 4)
        self.assertEqual(active_docket_alerts.count(), 4)

        # Run handle_old_docket_alerts command with delete_old_alerts=False,
        # mocking webhook request.
        with mock.patch(
            "cl.api.utils.requests.post",
            side_effect=lambda *args, **kwargs: MockResponse(
                200, mock_raw=True
            ),
        ):
            call_command(
                "handle_old_docket_alerts",
                delete_old_alerts=False,
                send_alerts=True,
            )

        # Two emails should go out, one for user_profile and one for
        # user_profile_2
        self.assertEqual(len(mail.outbox), 2)

        # Only one webhook event should be triggered for user_profile since
        # user_profile_2 webhook endpoint is disabled.
        webhook_events = WebhookEvent.objects.all()
        self.assertEqual(len(webhook_events), 1)

        self.assertEqual(
            webhook_events[0].webhook.user,
            self.user_profile.user,
        )
        content = webhook_events[0].content
        # Compare the webhook event payload
        self.assertEqual(
            content["webhook"]["event_type"],
            WebhookEventType.OLD_DOCKET_ALERTS_REPORT,
        )
        # No disabled alerts since delete_old_alerts=False
        self.assertEqual(len(content["payload"]["disabled_alerts"]), 0)

        # Old alerts for webhook (Very old alerts in report)
        # Two old alerts, the alert that should have been disabled now is
        # within old alerts
        self.assertEqual(len(content["payload"]["old_alerts"]), 2)

        old_index = 1
        disabled_index = 0
        if (
            content["payload"]["old_alerts"][0]["id"]
            == self.very_old_docket_alert.pk
        ):
            old_index = 0
            disabled_index = 1

        self.assertEqual(
            content["payload"]["old_alerts"][old_index]["docket"],
            self.very_old_docket_alert.docket.pk,
        )
        self.assertEqual(
            content["payload"]["old_alerts"][disabled_index]["docket"],
            self.disabled_docket_alert.docket.pk,
        )
>>>>>>> 7ff80a33
<|MERGE_RESOLUTION|>--- conflicted
+++ resolved
@@ -23,10 +23,7 @@
     build_user_report,
 )
 from cl.alerts.models import SEARCH_TYPES, Alert, DocketAlert, RealTimeQueue
-from cl.alerts.tasks import (
-    get_docket_notes_and_tags_by_user,
-    send_alert_and_webhook,
-)
+from cl.alerts.tasks import send_alert_and_webhook
 from cl.api.factories import WebhookFactory
 from cl.api.models import (
     WEBHOOK_EVENT_STATUS,
@@ -38,7 +35,6 @@
 from cl.audio.models import Audio
 from cl.donate.factories import DonationFactory
 from cl.donate.models import Donation
-from cl.favorites.factories import FavoriteFactory, UserTagFactory
 from cl.lib.test_helpers import EmptySolrTestCase, SimpleUserDataMixin
 from cl.search.factories import DocketFactory, OpinionWithParentsFactory
 from cl.search.models import (
@@ -946,90 +942,6 @@
         )
         self.assertEqual(response.json()["id"], docket_alert_1.json()["id"])
 
-<<<<<<< HEAD
-
-class DocketAlertGetNotesTagsTests(TestCase):
-    """Can we return notes and tags for a docket alert properly?"""
-
-    @classmethod
-    def setUpTestData(cls) -> None:
-        cls.user_1 = UserFactory()
-        cls.user_2 = UserFactory()
-        cls.court = Court.objects.get(id="scotus")
-        cls.docket_1 = DocketFactory(
-            court=cls.court,
-        )
-        cls.docket_2 = DocketFactory(
-            court=cls.court,
-        )
-        cls.docket_3 = DocketFactory(
-            court=cls.court,
-        )
-        cls.fav_docket_1_user_1 = FavoriteFactory(
-            user=cls.user_1,
-            docket_id=cls.docket_1,
-            notes="Favorite 1 Test",
-        )
-        cls.fav_docket_2_user_1 = FavoriteFactory(
-            user=cls.user_1,
-            docket_id=cls.docket_2,
-            notes="",
-        )
-        cls.fav_docket_1_user_2 = FavoriteFactory(
-            user=cls.user_2,
-            docket_id=cls.docket_1,
-            notes="Favorite 2 Test",
-        )
-
-        cls.orphan_tag_user_1 = UserTagFactory(user=cls.user_1, name="orphan")
-        cls.tag_1_user_1 = UserTagFactory(user=cls.user_1, name="tag_1_user_1")
-        cls.tag_2_user_1 = UserTagFactory(user=cls.user_1, name="tag_2_user_1")
-        cls.tag_1_user_1.dockets.add(cls.docket_1.pk)
-        cls.tag_2_user_1.dockets.add(cls.docket_1.pk, cls.docket_2)
-
-        cls.tag_1_user_2 = UserTagFactory(user=cls.user_2, name="tag_1_user_2")
-        cls.tag_1_user_2.dockets.add(cls.docket_1.pk, cls.docket_2)
-
-    def test_get_docket_notes_and_tags_by_user(self) -> None:
-        """Can we properly get the user notes and tags for a docket?"""
-
-        (
-            notes_docket_1_user_1,
-            tags_docket_1_user_1,
-        ) = get_docket_notes_and_tags_by_user(self.docket_1.pk, self.user_1.pk)
-        self.assertEqual(notes_docket_1_user_1, "Favorite 1 Test")
-        self.assertEqual(
-            tags_docket_1_user_1, [self.tag_1_user_1, self.tag_2_user_1]
-        )
-
-        (
-            notes_docket_1_user_2,
-            tags_docket_1_user_2,
-        ) = get_docket_notes_and_tags_by_user(self.docket_1.pk, self.user_2.pk)
-        self.assertEqual(notes_docket_1_user_2, "Favorite 2 Test")
-        self.assertEqual(tags_docket_1_user_2, [self.tag_1_user_2])
-
-        (
-            notes_docket_2_user_1,
-            tags_docket_2_user_1,
-        ) = get_docket_notes_and_tags_by_user(self.docket_2.pk, self.user_1.pk)
-        self.assertEqual(notes_docket_2_user_1, None)
-        self.assertEqual(tags_docket_2_user_1, [self.tag_2_user_1])
-
-        (
-            notes_docket_2_user_2,
-            tags_docket_2_user_2,
-        ) = get_docket_notes_and_tags_by_user(self.docket_2.pk, self.user_2.pk)
-        self.assertEqual(notes_docket_2_user_2, None)
-        self.assertEqual(tags_docket_2_user_2, [self.tag_1_user_2])
-
-        (
-            notes_docket_3_user_1,
-            tags_docket_3_user_1,
-        ) = get_docket_notes_and_tags_by_user(self.docket_3.pk, self.user_1.pk)
-        self.assertEqual(notes_docket_3_user_1, None)
-        self.assertEqual(tags_docket_3_user_1, [])
-=======
         # Patch docket alert
         data_updated = {"docket": self.docket_1.pk}
         eleven_days_ahead = now() + timedelta(days=11)
@@ -1459,5 +1371,4 @@
         self.assertEqual(
             content["payload"]["old_alerts"][disabled_index]["docket"],
             self.disabled_docket_alert.docket.pk,
-        )
->>>>>>> 7ff80a33
+        )