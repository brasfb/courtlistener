--- conflicted
+++ resolved
@@ -273,8 +273,6 @@
 
                 """,
                 "2003 T.C. Memo. 150",
-<<<<<<< HEAD
-=======
             ),
             (
                 """  T.C. Summary Opinion 2003-150
@@ -391,18 +389,12 @@
                                       would be liable for child support payments; but that, as to
                                       dependency exemptions—""",
                 "140 T.C. 200",
->>>>>>> dc7b4e34
             ),
         )
         for q, a in test_pairs:
             cite = generate_citation(q, 111)
-<<<<<<< HEAD
-            qx = " ".join([str(cite.volume), cite.reporter, str(cite.page)])
-            self.assertEqual(qx, a, msg="Success")
-=======
             cite_string = " ".join(
                 [str(cite.volume), cite.reporter, str(cite.page)]
             )
             self.assertEqual(cite_string, a, msg="Success")
->>>>>>> dc7b4e34
             print "✓"