--- conflicted
+++ resolved
@@ -19,53 +19,6 @@
             interested in helping us research this or other data, please get in touch via our <a href="/contact/">contact
             form</a>. We welcome your contribution.
         </p>
-<<<<<<< HEAD
-
-        <table class="settings-table">
-            <thead>
-            <tr>
-                <th>Name</th>
-                <th title="The number of cases in this court on CourtListener">Count</th>
-                <th>Jurisdiction</th>
-                <th>Homepage</th>
-                <th title="The value used in our URLs, bulk data, etc.">
-                    Abbreviation
-                </th>
-                <th title="Gathered from Blue Book, Cornell.edu and ALWD">
-                    Citation Abbreviation
-                </th>
-                <th title="The date the court came into existence">
-                    Start&nbsp;Date
-                </th>
-                <th title="The date the court was abolished, if applicable">
-                    End&nbsp;Date
-                </th>
-                <th title="When this row was last modified in our database">
-                    Modified
-                </th>
-            </tr>
-            </thead>
-            <tbody>
-            {% for court in courts %}
-                <tr>
-                    <td>{{ court.full_name }}</td>
-                    <td>{{ court.count }}</td>
-                    <td>{{ court.get_jurisdiction_display|nbsp }}</td>
-                    <td title="{{ court.url }}">
-                        <a href="{{ court.url }}" target="_blank">
-                            {{ court.url|slice:"20" }}{% if court.url|length > 20 %}&hellip;{% endif %}
-                        </a>
-                    </td>
-                    <td>
-                        <a href="/?q=&court_{{ court.pk }}=on&order_by=score+desc">
-                            {{ court.pk }}
-                        </a>
-                    </td>
-                    <td>{{ court.citation_string }}</td>
-                    <td>{{ court.start_date|date:"Y-m-d"|default:"Unknown" }}</td>
-                    <td>{{ court.end_date|date:"Y-m-d"|default:"Unknown" }}</td>
-                    <td>{{ court.date_modified|date:"c"|slice:"16"|default:"None yet" }}</td>
-=======
         <div class="table-responsive">
             <table class="settings-table table">
                 <thead>
@@ -92,7 +45,6 @@
                     <th title="When this row was last modified in our database">
                         Modified
                     </th>
->>>>>>> 277a8379
                 </tr>
                 </thead>
                 <tbody>
